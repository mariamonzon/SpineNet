import os
from typing import List, Tuple, Dict, Union, Any
import glob
import numpy as np
from pydicom import dcmread, FileDataset, DataElement
from pydicom.tag import Tag


class SpinalScan:
    def __init__(
        self,
        volume: np.array,
        pixel_spacing: Union[np.array, list],
        slice_thickness: Union[float, int],
    ) -> None:
        """
        Initialize general class for a spinal scan to be used be SpineNet.

        Parameters
        ----------
        volume : np.array
<<<<<<< HEAD
            The volume of the scan voxels (of the orientation height x width x sagittal slices).
=======
            The volume of the scan voxels (of the orientation height x width x sagittal slices). 
>>>>>>> 499006ed
        pixel_spacing : Union[np.array, list]
            The pixel spacing of the scan slices in mm. The order is height, width.
        slice_thickness : Union[float, int]
            The distance between consecutive slices in mm.
        """
        self.volume = volume
        self.pixel_spacing = pixel_spacing
        self.slice_thickness = slice_thickness


def load_dicoms(
        paths: List[Union[os.PathLike, str, bytes]],
        require_extensions: bool = True,
        metadata_overwrites: dict = {},
    ) -> SpinalScan:
        '''
        Generate SpinalScan from paths to each DICOM slice,
        with checks such as ensure that the correct tags are present
        and that scan is sagittal


        Parameters
        ----------
        paths : List[Union[os.PathLike, str, bytes]]
            list of paths to DICOM files
        require_extensions : bool
            flag to require that all DICOM files in the `paths` list have the same `.dcm` extension
        metadata_overwrites : dict
            dictionary of metadata to overwrite in the scan. This can be PixelSpacing, SliceThickness and ImageOrientationPatient (which should be sagittal)

        Returns
        -------
        SpinalScan
        '''

        if require_extensions:
            assert all(
                [".dcm" == path[-4:] for path in paths]
            ), "All paths must have .dcm extension. To ignore extension, set require_extensions=False"

        dicom_files = [dcmread(path) for path in paths]

        for idx, dicom_file in enumerate(dicom_files):
            dicom_files[idx] = overwrite_tags(dicom_file, metadata_overwrites)

        # check relevant tags are present and slices are all sagittal
        for dicom_idx, dicom_file in enumerate(dicom_files):
            missing_tags = check_missing_tags(dicom_file)
            if len(missing_tags) > 0:
                raise ValueError(
                    f"Missing tags in file {paths[dicom_idx]}: {missing_tags}"
                )
            is_sagittal = is_sagittal_dicom_slice(dicom_file)
            if not is_sagittal:
                raise ValueError(
                    f"File at {paths[dicom_idx]} is not a sagittal dicom slice"
                )
        # sort slices by sagittal position
        dicom_files = sorted(
            dicom_files, key=lambda dicom_file: dicom_file.InstanceNumber
        )

        pixel_spacing = np.mean(
            [np.array(dicom_file.PixelSpacing) for dicom_file in dicom_files]
        )
        slice_thickness = np.mean(
            [np.array(dicom_file.SliceThickness) for dicom_file in dicom_files]
        )
        volume = np.stack(
            [np.array(dicom_file.pixel_array) for dicom_file in dicom_files], axis=-1
        )

        return SpinalScan(
            volume=volume, pixel_spacing=pixel_spacing, slice_thickness=slice_thickness
        )


def is_sagittal_dicom_slice(dicom_file: FileDataset) -> bool:
    '''
    Check if a dicom slice is sagittal.

    Parameters
    ----------
    dicom_file : FileDataset
        dicom file to check

    Returns
    -------
    bool
        True if sagittal, False otherwise
    '''
    if Tag("ImageOrientationPatient") in dicom_file:
        image_orientation = np.array(dicom_file.ImageOrientationPatient).round()
        if (image_orientation[[0, 3]] == [0, 0]).all():
            return True
        else:
            return False
    else:
        raise ValueError("ImageOrientationPatient metadata not found in dicom file")


def overwrite_tags(dicom_file: FileDataset, metadata_overwrites: dict) -> FileDataset:
    '''
    Overwrite tags in a dicom file. Currently only overwrites PixelSpacing, SliceThickness and ImageOrientationPatient.

    Parameters
    ----------
    dicom_file : FileDataset
        dicom file to overwrite values in
    metadata_overwrites : dict
        dictionary of metadata to overwrite in the scan. This can be PixelSpacing, SliceThickness and ImageOrientationPatient (which should be sagittal)

    Returns
    -------
    FileDataset
        dicom file with overwritten metadata
    '''

    possible_overwrites = {
        "PixelSpacing": "DS",
        "SliceThickness": "DS",
        "ImageOrientationPatient": "DS",
    }

    for tag, value in metadata_overwrites.items():
        if tag not in possible_overwrites:
            raise NotImplementedError(f"Overwriting tag {tag} is not supported")
        else:
            if Tag(tag) in dicom_file:
                dicom_file[Tag(tag)] = DataElement(
                    Tag(tag), possible_overwrites[tag], value
                )
            else:
                dicom_file.add_new(Tag(tag), possible_overwrites[tag], value)
    return dicom_file


def check_missing_tags(dicom_file: FileDataset) -> List[str]:
    '''
    Find which tags are missing in a dicom file from PixelData, PixelSpacing, SliceThickness and ImageOrientationPatient (all are required by SpineNet).

    Parameters
    ----------
    dicom_file : FileDataset
        dicom file to check
    Returns
    -------
    List[str]
        list of missing tags
    '''

    required_tags = ["PixelData", "PixelSpacing", "SliceThickness", "InstanceNumber"]
    missing_tags = [
        tag_name for tag_name in required_tags if Tag(tag_name) not in dicom_file
    ]
    return missing_tags


def is_dicom_file(path: Union[os.PathLike, str, bytes]) -> bool:
    '''
    Check if a file is a dicom file.
    Parameters
    ----------
    path : Union[os.PathLike, str, bytes]
        path to file to check
    Returns
    -------
    bool
        True if dicom file, False otherwise
    '''
    try:
        dcmread(path)
        return True
    except:
        return False


def load_dicoms_from_folder(
    path: Union[os.PathLike, str, bytes],
    require_extensions: bool = True,
    metadata_overwrites: dict = {},
) -> SpinalScan:
    '''
    Load a DICOM scan from a folder containing each of the slices.

    Parameters
    ----------
    path : Union[os.PathLike, str, bytes]
        path to folder containing dicom slices
    require_extensions : bool
        if True, requires all dicom files in the folder must have the extension .dcm.

    Returns
    -------
    SpinalScan
        SpinalScan object representing the scan
    '''
    slices = [f for f in glob.glob(os.path.join(path, "*")) if is_dicom_file(f)]

    return load_dicoms(slices, require_extensions, metadata_overwrites)<|MERGE_RESOLUTION|>--- conflicted
+++ resolved
@@ -19,11 +19,7 @@
         Parameters
         ----------
         volume : np.array
-<<<<<<< HEAD
             The volume of the scan voxels (of the orientation height x width x sagittal slices).
-=======
-            The volume of the scan voxels (of the orientation height x width x sagittal slices). 
->>>>>>> 499006ed
         pixel_spacing : Union[np.array, list]
             The pixel spacing of the scan slices in mm. The order is height, width.
         slice_thickness : Union[float, int]
